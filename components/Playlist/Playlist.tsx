--- conflicted
+++ resolved
@@ -4,10 +4,7 @@
 import NowPlaying from "./NowPlaying";
 import useNowPlayingTrack from "@/hooks/useNowPlayingTrack";
 import { filterUpcomingTracks } from "@/lib/utils";
-<<<<<<< HEAD
 import { useAddSuggestedTrackToPlaylist } from "@/hooks/useAddSuggestedTrackToPlaylist";
-=======
->>>>>>> b7fea39e
 
 interface IPlaylistProps {
   tracks: TrackItem[];
@@ -17,12 +14,9 @@
   const { data: nowPlaying } = useNowPlayingTrack();
   const currentTrackId = nowPlaying?.item?.id ?? null;
   const upcomingTracks = filterUpcomingTracks(tracks, currentTrackId);
-<<<<<<< HEAD
   
   // This will automatically add suggested tracks when needed
   useAddSuggestedTrackToPlaylist({ upcomingTracks });
-=======
->>>>>>> b7fea39e
 
   return (
     <div className="w-full">
@@ -34,8 +28,11 @@
             <div className="border-b pb-1 flex justify-between items-center mb-2">
               <span className="text-base font-semibold uppercase text-gray-700">
                 UPCOMING TRACKS
+              <span className="text-base font-semibold uppercase text-gray-700">
+                UPCOMING TRACKS
               </span>
             </div>
+            {upcomingTracks.map((track) => (
             {upcomingTracks.map((track) => (
               <QueueItem key={track.track.id} track={track} />
             ))}
