--- conflicted
+++ resolved
@@ -1,20 +1,13 @@
 "use client";
 import { useCreateNewDailyPlaylist } from "@/hooks/useCreateNewDailyPlayList";
 import { useGetPlaylist } from "@/hooks/useGetPlaylist";
-<<<<<<< HEAD
-import { Suspense, useEffect, useState } from "react";
-import { useSearchTracks } from "../hooks/useSearchTracks";
-import { TrackDetails } from "@/shared/types";
-import Search from "@/components/Search";
-import { Playlist } from "@/components/Playlist/Playlist";
-import Loading from "./loading";
-=======
 import { useEffect, useState } from "react";
 import useSearchTracks from "../hooks/useSearchTracks";
 import { TrackDetails } from "@/shared/types";
+import { Playlist } from "@/components/Playlist/Playlist";
+import Loading from "./loading";
+import useDebounce from "@/hooks/useDebounce";
 import SearchInput from "@/components/SearchInput";
-import useDebounce from "@/hooks/useDebounce";
->>>>>>> fd3cd571
 
 export default function Home() {
   const { createPlaylist, todayPlaylistId } = useCreateNewDailyPlaylist();
@@ -40,44 +33,24 @@
         const tracks = await useSearchTracks(debouncedSearchQuery);
         setSearchResults(tracks);
       }
-    }
+    };
 
-    searchTrackDebounce()
+    searchTrackDebounce();
   }, [debouncedSearchQuery]);
 
-<<<<<<< HEAD
   if (isLoading || !todayPlaylist || !todayPlaylistId) {
     return <Loading />;
   }
-=======
-  return (
-    <div>
-      <SearchInput searchQuery={searchQuery} setSearchQuery={setSearchQuery} />
-      {todayPlaylist && todayPlaylistId ? (
-        <div>
-          <h1 className="text-3xl font-bold text-center">Today's Playlist</h1>
-          <h2 className="text-xl font-semibold text-center">
-            {todayPlaylist.name}
-          </h2>
-          <>
-            {todayPlaylist.tracks?.items?.map((track) => (
-              <li key={track.track.id}>{track.track.name}</li>
-            ))}
-          </>
-        </div>
-      ) : (
-        <p>No playlist found.</p>
-      )}
->>>>>>> fd3cd571
 
-  const { tracks, name } = todayPlaylist!!;
+  const { tracks, name } = todayPlaylist!;
 
   return (
     <div className="items-center justify-items-center p-4 pt-10 font-mono">
-        <h1 className="text-3xl text-center font-[family-name:var(--font-parklane)]">
-          {name}
-        </h1>
-        <Playlist tracks={tracks.items} />
+      <SearchInput searchQuery={searchQuery} setSearchQuery={setSearchQuery} />
+      <h1 className="text-3xl text-center font-[family-name:var(--font-parklane)]">
+        {name}
+      </h1>
+      <Playlist tracks={tracks.items} />
     </div>
   );
 }