"use client";
import { useCreateNewDailyPlaylist } from "@/hooks/useCreateNewDailyPlayList";
import { useGetPlaylist } from "@/hooks/useGetPlaylist";
import { useEffect, useState } from "react";
import useSearchTracks from "../hooks/useSearchTracks";
import { TrackDetails } from "@/shared/types";
import { Playlist } from "@/components/Playlist/Playlist";
import Loading from "./loading";
import SearchInput from "@/components/SearchInput";
<<<<<<< HEAD
import useNowPlayingTrack from "@/hooks/useNowPlayingTrack";
=======
import { useDebounce } from "use-debounce";
>>>>>>> 9ba7dade

export default function Home() {
  const { createPlaylist, todayPlaylistId } = useCreateNewDailyPlaylist();
  const { data: todayPlaylist, isLoading } = useGetPlaylist(
    todayPlaylistId ?? ""
  );
  const [searchQuery, setSearchQuery] = useState("");
  // eslint-disable-next-line @typescript-eslint/no-unused-vars
  const [searchResults,setSearchResults] = useState<TrackDetails[]>([]);
  const { searchTracks } = useSearchTracks();
  const { data: nowPlaying } = useNowPlayingTrack();

  console.log('nowPlaying :>> ', nowPlaying);

  useEffect(() => {
    (async () => {
      if (!todayPlaylistId) {
        await createPlaylist();
      }
    })();
  }, [createPlaylist]);

  const [debouncedSearchQuery] = useDebounce(searchQuery, 300);

  useEffect(() => {
    const searchTrackDebounce = async () => {
      if (debouncedSearchQuery !== "") {
        const tracks = await searchTracks(debouncedSearchQuery);
        setSearchResults(tracks);
      } else {
        setSearchResults([])
      }
    };

    searchTrackDebounce();
  }, [debouncedSearchQuery]);

  if (isLoading || !todayPlaylist || !todayPlaylistId) {
    return <Loading />;
  }

  const { tracks, name } = todayPlaylist!;

  return (
    <div className="items-center justify-items-center space-y-3 p-4 pt-10 font-mono">
      <SearchInput
        searchQuery={searchQuery}
        setSearchQuery={setSearchQuery}
        searchResults={searchResults}
        setSearchResults={setSearchResults}
      />
      <h1 className="text-3xl text-center font-[family-name:var(--font-parklane)]">
        {name}
      </h1>
      <Playlist tracks={tracks.items} />
    </div>
  );
}<|MERGE_RESOLUTION|>--- conflicted
+++ resolved
@@ -7,11 +7,8 @@
 import { Playlist } from "@/components/Playlist/Playlist";
 import Loading from "./loading";
 import SearchInput from "@/components/SearchInput";
-<<<<<<< HEAD
 import useNowPlayingTrack from "@/hooks/useNowPlayingTrack";
-=======
 import { useDebounce } from "use-debounce";
->>>>>>> 9ba7dade
 
 export default function Home() {
   const { createPlaylist, todayPlaylistId } = useCreateNewDailyPlaylist();
