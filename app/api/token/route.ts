--- conflicted
+++ resolved
@@ -40,16 +40,6 @@
 }
 
 export async function GET() {
-<<<<<<< HEAD
-  try {
-    const { access_token, expires_in } = await getRefreshToken();
-    return NextResponse.json({ access_token, expires_in });
-  } catch (error) {
-    console.error("Error refreshing access token:", error);
-    return NextResponse.error();
-  }
-=======
   const { access_token, expires_in } = await getRefreshToken();
   return NextResponse.json({ access_token, expires_in });
->>>>>>> 65079830
 }