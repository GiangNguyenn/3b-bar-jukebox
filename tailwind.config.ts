import type { Config } from "tailwindcss";
const {nextui} = require("@nextui-org/react");

const config: Config = {
    darkMode: ["class"],
    content: [
    "./pages/**/*.{js,ts,jsx,tsx,mdx}",
    "./components/**/*.{js,ts,jsx,tsx,mdx}",
    "./app/**/*.{js,ts,jsx,tsx,mdx}",
	"./node_modules/@nextui-org/theme/dist/**/*.{js,ts,jsx,tsx}",
  ],
  theme: {
<<<<<<< HEAD
  	extend: {
  		colors: {
  			background: 'hsl(var(--background))',
  			foreground: 'hsl(var(--foreground))',
  			card: {
  				DEFAULT: 'hsl(var(--card))',
  				foreground: 'hsl(var(--card-foreground))'
  			},
  			popover: {
  				DEFAULT: 'hsl(var(--popover))',
  				foreground: 'hsl(var(--popover-foreground))'
  			},
  			primary: {
  				DEFAULT: 'hsl(var(--primary))',
  				foreground: 'hsl(var(--primary-foreground))'
  			},
  			secondary: {
  				DEFAULT: 'hsl(var(--secondary))',
  				foreground: 'hsl(var(--secondary-foreground))'
  			},
  			muted: {
  				DEFAULT: 'hsl(var(--muted))',
  				foreground: 'hsl(var(--muted-foreground))'
  			},
  			accent: {
  				DEFAULT: 'hsl(var(--accent))',
  				foreground: 'hsl(var(--accent-foreground))'
  			},
  			destructive: {
  				DEFAULT: 'hsl(var(--destructive))',
  				foreground: 'hsl(var(--destructive-foreground))'
  			},
  			border: 'hsl(var(--border))',
  			input: 'hsl(var(--input))',
  			ring: 'hsl(var(--ring))',
  			chart: {
  				'1': 'hsl(var(--chart-1))',
  				'2': 'hsl(var(--chart-2))',
  				'3': 'hsl(var(--chart-3))',
  				'4': 'hsl(var(--chart-4))',
  				'5': 'hsl(var(--chart-5))'
  			}
  		},
  		borderRadius: {
  			lg: 'var(--radius)',
  			md: 'calc(var(--radius) - 2px)',
  			sm: 'calc(var(--radius) - 4px)'
  		}
  	}
=======
    extend: {
      colors: {
        foreground: "var(--foreground)",
      },
    },
>>>>>>> dcb9829a
  },
  plugins: [require("tailwindcss-animate"), nextui()],
};
export default config;<|MERGE_RESOLUTION|>--- conflicted
+++ resolved
@@ -10,7 +10,6 @@
 	"./node_modules/@nextui-org/theme/dist/**/*.{js,ts,jsx,tsx}",
   ],
   theme: {
-<<<<<<< HEAD
   	extend: {
   		colors: {
   			background: 'hsl(var(--background))',
@@ -59,14 +58,7 @@
   			md: 'calc(var(--radius) - 2px)',
   			sm: 'calc(var(--radius) - 4px)'
   		}
-  	}
-=======
-    extend: {
-      colors: {
-        foreground: "var(--foreground)",
-      },
-    },
->>>>>>> dcb9829a
+  	}    
   },
   plugins: [require("tailwindcss-animate"), nextui()],
 };
